## SIS Workflow Translator

This tool upgrades a Sign In Solutions (tractionguest.com) workflow to support translated language paths. It finds the language choice page in a workflow, uses the English branch as a template, and creates or updates parallel paths for each existing non-English language choice. In dry-run mode, it shows what would change; in write mode, it updates the workflow via the API.

### What you need

- **Python 3.10+**
- An SIS **API token** (Bearer token)
- Internet access to `https://us.tractionguest.com`

<<<<<<< HEAD
## Two ways to run this tool

### 🌐 Option 1: Web App (Recommended for most users)

**Easiest way - just double-click and go!**

The web app provides a simple point-and-click interface where you can:
- Enter your configuration details in a form
- See live logs as the translation runs
- View results in a clean summary

**Quick start:**
1. Download this project folder
2. **Mac users:** Double-click `Launch_SIS_Translator.command`
3. **Windows users:** Double-click `Launch_SIS_Translator.bat`
4. The app opens in your browser automatically
5. Fill in your Workflow ID and API token, then click "Run"

**Manual launch (if needed):**
```bash
# First time setup
bash activate.sh

# Launch the web app
source .venv/bin/activate
streamlit run streamlit_app.py
```

### 💻 Option 2: Command Line Script (For advanced users)

**For users comfortable with terminal commands**

Run the Python script directly with command-line arguments for more control and automation.

**Quick start:**
```bash
# First time setup
bash activate.sh

# Edit .env file with your settings
# Then run:
python3 sis_translate_workflow.py --write
```

---

## Translation providers at a glance
=======

### Translation providers at a glance
>>>>>>> 3ba5237c

Choose a provider based on your constraints. The script supports four modes:

- Mock (default)
  - Pros: Free, instant, no setup; safe for testing. Shows output like `[es] Hello` so you can see where translations would happen.
  - Cons: Not real translation; for demos/tests only.
  - Requirements: None.

- LibreTranslate (local, free)
  - Pros: Free, no account or billing. Runs entirely on your machine. Auto-starts/stops when needed.
  - Cons: First run downloads models; uses local CPU/RAM; quality varies by language pair vs commercial APIs.
  - Requirements: None if you let the script auto-start (uses Docker if installed, else a pip-based server). Optional: install Docker for the simplest one-command setup.

- Google Translate API
  - Pros: High quality for many languages; scalable and reliable.
  - Cons: Requires Google Cloud project and billing; paid per character.
  - Requirements: API key (`SIS_TRANSLATOR_API_KEY`).

- DeepL API
  - Pros: Excellent quality for supported languages; nuanced tone control.
  - Cons: Paid; supports fewer languages than Google.
  - Requirements: API key (`SIS_TRANSLATOR_API_KEY`).

Tip: Start with Mock for a dry run, then switch to LibreTranslate local for free real translations. If you need higher quality or scale, use Google or DeepL.



<<<<<<< HEAD
## Detailed setup instructions

### First time setup (both options)
=======

### Quick start (easiest)
>>>>>>> 3ba5237c

1) Run the one-time setup script
```bash
bash activate.sh
```
This creates a local virtual environment, installs dependencies, and prepares your `.env` file.

2) Open `.env` and fill in at least:
```
SIS_API_KEY=your_api_token_here
SIS_WORKFLOW_ID=123456
```
Notes:
- `SIS_API_KEY` is preferred. `SIS_API_TOKEN` also works for backward compatibility.
- The script auto-loads `.env` every run; you do not need to export variables manually.

### Command line script detailed usage

3) Try a safe self-test
```bash
python3 sis_translate_workflow.py --self-test
```

4) Run a dry run against your workflow (no changes made)
```bash
python3 sis_translate_workflow.py
```

5) Apply changes
```bash
python3 sis_translate_workflow.py --write
```

### Alternative setup (manual)

If you prefer manual steps:
```bash
python3 -m venv .venv
source .venv/bin/activate
pip install -r requirements.txt
cp .env.example .env  # then edit .env
```

### Get your API token

Generate a Bearer token through the developer portal: https://us.tractionguest.com/dev_portal/login
If your account is not in the "US" data centre, change the subdomain to your account tenant.

### Dry run example

Dry-run is safe and does not modify anything. It prints a summary of changes.
```bash
python3 sis_translate_workflow.py
```

Expected output includes a summary like:
```
Nodes created       : 4
Nodes updated       : 0
Strings translated  : 25
Languages processed : 2
Warnings            : 0
```

### Perform the update (write)

When you are satisfied with the dry run, add `--write` to save changes back to the API.
```bash
python3 sis_translate_workflow.py --write
```

The script will PUT the updated `workflow.body` back to the same endpoint.

### Options you might need

- **Use a CLI token instead of .env**
```bash
python3 sis_translate_workflow.py --token "<YOUR_BEARER_TOKEN>"
```

- **Change the source (template) language label** (default `English`)
```bash
python3 sis_translate_workflow.py --source-label "English"
```

- **Choose logging level** (default `INFO`)
```bash
python3 sis_translate_workflow.py --log-level DEBUG
```

- **Configure language codes** (optional). Map choice labels to ISO codes (in `.env` or CLI env):
```bash
SIS_LANGUAGE_MAP='{"English":"en","Spanish":"es","French":"fr"}'
```
If not set, common languages are inferred by label.

- **Select a translator**
  - Default is `mock` (safe testing): it wraps text like `[es] Hello`.
  - To use Google Translate, DeepL, or LibreTranslate, set provider and credentials in `.env`:
```bash
SIS_TRANSLATOR=google
SIS_TRANSLATOR_API_KEY="<GOOGLE_API_KEY>"
# or
SIS_TRANSLATOR=deepl
SIS_TRANSLATOR_API_KEY="<DEEPL_API_KEY>"
# or
SIS_TRANSLATOR=libretranslate
# Optional if your instance requires it:
SIS_TRANSLATOR_API_KEY="<LIBRETRANSLATE_API_KEY>"
# Optional custom endpoint (defaults to https://libretranslate.com/translate):
SIS_TRANSLATOR_ENDPOINT="https://your-libretranslate.example.com/translate"
```

When using `libretranslate`, the script will send requests to the endpoint above with JSON payloads. If `SIS_TRANSLATOR_ENDPOINT` is not set, it uses `https://libretranslate.com/translate`. If your instance requires an API key, set `SIS_TRANSLATOR_API_KEY`.

### Use LibreTranslate locally for free (no account, no billing)

Run a local LibreTranslate service and the script will auto-detect it.

```bash
bash run_local_libretranslate.sh start           # Uses Docker if available, otherwise pip
python3 sis_translate_workflow.py --translator libretranslate
```

Notes:
- Auto-detection checks `http://localhost:5000/languages` and `http://127.0.0.1:5000/languages`.
- You can explicitly set the endpoint if desired:
```bash
python3 sis_translate_workflow.py --translator libretranslate \
  --translator-endpoint http://localhost:5000/translate
```
- Stop the local service with:
```bash
bash run_local_libretranslate.sh stop
```

### Auto-start/stop local LibreTranslate

If you run with `--translator libretranslate` and no `--translator-endpoint` is provided, the script will:
- First try to connect to `http://localhost:5000/translate`.
- If not found, it will attempt to auto-start a local LibreTranslate using `run_local_libretranslate.sh` (Docker if available, otherwise pip) and will auto-stop it when the script exits.

To disable auto-start behavior, explicitly set a public endpoint via `--translator-endpoint` or `SIS_TRANSLATOR_ENDPOINT`.

- **Rate limiting** (requests per second; default 8):
```bash
SIS_RATE_LIMIT_QPS=6
```

- **Force dry-run or write via env**
```bash
SIS_DRY_RUN=true  # or false
```

### What the script changes

- Finds the language choice page where `configuration.data_name == "language"`.
- Uses the English branch as the template.
- For each existing non-English choice: creates or updates a parallel path so it matches the English structure and translates user-facing text.
- Does not modify the language choice page conditions; only branches for languages that already have a start node are processed.
- Only `workflow.body` is changed on PUT.

### Safe testing without the API

Run the built-in self-test:
```bash
python3 sis_translate_workflow.py --self-test
```

### Troubleshooting

- `ModuleNotFoundError: No module named 'requests'`
  - Run `bash activate.sh` again, or inside the venv run `pip install -r requirements.txt`.

- `API unauthorized (401)` or `forbidden (403)`
  - Check the token value and permissions. Ensure `.env` has `SIS_API_KEY` (or pass `--token`).

- `Language page not found`
  - The workflow must contain a page with `configuration.data_name == "language"` and choices.

- Script runs but nothing changes
  - Only existing non-English choices are processed. The script does not add new language choices.

### Security notes

- Your API token is never printed. Logs redact sensitive values.
- Use `.env` (not shell history) to store secrets. `.env` is ignored by git.

### Full command examples

Dry run with .env values:
```bash
python3 sis_translate_workflow.py
```

Write changes with CLI token and verbose logs:
```bash
python3 sis_translate_workflow.py --token "<TOKEN>" --write --log-level DEBUG
```<|MERGE_RESOLUTION|>--- conflicted
+++ resolved
@@ -8,7 +8,7 @@
 - An SIS **API token** (Bearer token)
 - Internet access to `https://us.tractionguest.com`
 
-<<<<<<< HEAD
+
 ## Two ways to run this tool
 
 ### 🌐 Option 1: Web App (Recommended for most users)
@@ -55,11 +55,7 @@
 
 ---
 
-## Translation providers at a glance
-=======
-
 ### Translation providers at a glance
->>>>>>> 3ba5237c
 
 Choose a provider based on your constraints. The script supports four modes:
 
@@ -87,14 +83,10 @@
 
 
 
-<<<<<<< HEAD
+
 ## Detailed setup instructions
 
 ### First time setup (both options)
-=======
-
-### Quick start (easiest)
->>>>>>> 3ba5237c
 
 1) Run the one-time setup script
 ```bash
